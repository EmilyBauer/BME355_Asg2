--- conflicted
+++ resolved
@@ -5,10 +5,6 @@
 from sklearn.linear_model import Ridge
 from scipy.special import expit
 from scipy.integrate import solve_ivp
-<<<<<<< HEAD
-
-=======
->>>>>>> 82cdd222
 
 class HillTypeMuscle:
     """
@@ -410,9 +406,6 @@
     # return result
 contractile_length = solve_ivp(finding_lm, [0,2], [1], max_step = 0.01)
 myMuscle = HillTypeMuscle(100, .3, .1)
-<<<<<<< HEAD
-myMuscle.norm_tendon_length(.3,.1)
-=======
 
 
 plt.figure()
@@ -428,4 +421,3 @@
 plt.show()
 
 
->>>>>>> 82cdd222
