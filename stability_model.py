--- conflicted
+++ resolved
@@ -63,26 +63,17 @@
     # return x_der
     
     # WRITE CODE HERE TO IMPLEMENT THE MODEL
-<<<<<<< HEAD
-=======
     # print("in dynamics")
->>>>>>> 4173fc81
     tS = soleus.f0M*soleus.get_force(soleus_length(x[0]), x[2])*0.05
     tTA = tibialis.f0M*tibialis.get_force(tibialis_length(x[0]), x[3])*0.03
     x_der = []
     x_der.append(x[1])
-<<<<<<< HEAD
-    x_der.append((tS - tTA + gravity_moment(x[0]))/90)
-    x_der.append(get_velocity(0.05, x[2], soleus_length(x[0])))
-    x_der.append(get_velocity(0.4, x[3], tibialis_length(x[0])))
-=======
     x_der.append((tS - tTA + gravity_moment(x[0]-np.pi/2))/90)
     # x_der.append(get_velocity(0.05, x[2], (soleus_length(x[0]) - soleus.norm_tendon_length(0.4*soleus_length(x[0]),soleus_length(x[0])))))
     x_der.append(get_velocity(0.05, x[2], soleus.norm_tendon_length(soleus_length(x[0]), x[2])))
     # x_der.append(get_velocity(0.4, x[3], (tibialis_length(x[0]) - tibialis.norm_tendon_length(0.4*tibialis_length(x[0]),tibialis_length(x[0])))))
     x_der.append(get_velocity(0.4, x[3], tibialis.norm_tendon_length(tibialis_length(x[0]), x[3])))
     # print ("    ", tS, "    ", tTA)
->>>>>>> 4173fc81
     return x_der
 
 def simulate(control, T):
